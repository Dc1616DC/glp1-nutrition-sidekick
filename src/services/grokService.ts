--- conflicted
+++ resolved
@@ -1,114 +1,284 @@
-import { getFunctions, httpsCallable } from 'firebase/functions';
-import { app } from '../firebase/config';
-
-const functions = getFunctions(app);
-
-// Firebase Functions types
-interface SymptomInsightRequest {
-  symptoms: string[];
-  medication: string;
-  userContext?: {
-    age?: number;
-    experience?: 'new' | 'experienced' | 'struggling';
-    primaryConcerns?: string[];
-    recentMeals?: string[];
-  };
+import OpenAI from 'openai';
+import { Recipe, MealPreferences } from '../types/recipe';
+import { MealType, CreativityLevel, DifficultyLevel } from '../types/meal';
+import { NutritionInfo } from '../types/common';
+
+const grok = new OpenAI({
+  apiKey: process.env.GROK_API_KEY!,
+  baseURL: 'https://api.x.ai/v1',
+});
+
+interface CalorieRange {
+  min: number;
+  max: number;
 }
 
-interface MealSuggestionRequest {
-  symptoms?: string[];
-  medication: string;
-  dietaryRestrictions?: string[];
-  preferences?: string[];
-  userContext?: {
-    experience?: 'new' | 'experienced' | 'struggling';
-    primaryConcerns?: string[];
-  };
+interface GLP1RecipePrompt {
+  mealType: MealType;
+  restrictions: string[];
+  numOptions: number;
+  proteinTarget: number;
+  fiberTarget: number;
+  calorieRange: CalorieRange;
+  maxCookingTime: number;
 }
 
-interface SymptomInsightResponse {
-  insight: string;
-  generatedAt: string;
-  medication: string;
-  symptoms: string[];
+// Enhanced preferences for chef-inspired meals
+interface EnhancedMealPreferences extends MealPreferences {
+  allergies?: string[];
+  creativityLevel?: CreativityLevel;
+  assemblyToRecipeRatio?: number; // 0-1 ratio (0.6 = 60% assemblies, 40% recipes)
+  availableIngredients?: string[];
+  specificMeal?: string; // When user requests a specific meal like "High-fiber smoothie with berries"
 }
 
-interface MealSuggestionResponse {
-  suggestions: string;
-  generatedAt: string;
-  medication: string;
-  context: {
-    symptoms?: string[];
-    dietaryRestrictions?: string[];
-    preferences?: string[];
-  };
+interface GrokRecipeResponse {
+  recipes: Array<{
+    title?: string;
+    chefName?: string;
+    type?: 'quick-assembly' | 'structured-recipe';
+    appealingClassification?: string;
+    servings?: number;
+    cookingTime?: number;
+    prepTime?: number;
+    difficulty?: DifficultyLevel;
+    ingredients?: string[];
+    instructions?: string[];
+    assemblySteps?: string[];
+    chefTips?: string[];
+    satisfactionFactors?: string[];
+    glp1Benefits?: string;
+    mealPrepFriendly?: boolean;
+    estimatedNutrition?: NutritionInfo;
+    tags?: string[];
+  }>;
 }
 
 export class GrokService {
-  // Firebase Functions callable references
-  private getSymptomInsightFn = httpsCallable<SymptomInsightRequest, SymptomInsightResponse>(
-    functions, 
-    'getSymptomInsight'
-  );
-  
-  private getMealSuggestionFn = httpsCallable<MealSuggestionRequest, MealSuggestionResponse>(
-    functions, 
-    'getMealSuggestion'
-  );
-
-  /**
-   * Get AI-powered symptom insights for GLP-1 users using Firebase Functions
-   */
-  async getSymptomInsight(request: SymptomInsightRequest): Promise<SymptomInsightResponse> {
+  /**
+   * Generate GLP-1 optimized recipes using Grok AI with chef-inspired names and appeal
+   */
+  async generateGLP1Recipes(preferences: EnhancedMealPreferences): Promise<Recipe[]> {
+    const prompt = this.buildChefInspiredPrompt(preferences);
+    
     try {
-      const result = await this.getSymptomInsightFn(request);
-      return result.data;
+      console.log('🤖 Generating chef-inspired recipes with Grok AI...');
+      
+      const response = await grok.chat.completions.create({
+        model: 'grok-2-1212',
+        messages: [
+          { 
+            role: 'system', 
+            content: 'You are a popular chef who specializes in creating appealing, practical meals for people using GLP-1 medications. You excel at making simple foods sound delicious and satisfying with creative, appealing names.'
+          },
+          { 
+            role: 'user', 
+            content: prompt 
+          }
+        ],
+        response_format: { type: 'json_object' },
+        temperature: 0.7,
+        max_tokens: 4000,
+      });
+
+      const content = response.choices[0].message.content;
+      if (!content) {
+        throw new Error('Empty response from Grok');
+      }
+
+      const generated = JSON.parse(content);
+      
+      if (!generated.recipes || !Array.isArray(generated.recipes)) {
+        throw new Error('Invalid response format from Grok');
+      }
+
+      // Convert to our Recipe interface with chef-inspired enhancements
+      const recipes = (generated as GrokRecipeResponse).recipes.map((recipe, index: number) => ({
+        id: `grok_chef_${Date.now()}_${index}`,
+        title: recipe.title || recipe.chefName || 'Delicious Creation',
+        ingredients: this.parseIngredients(recipe.ingredients || []),
+        instructions: recipe.instructions || recipe.assemblySteps || [],
+        nutritionTotals: {
+          protein: recipe.estimatedNutrition?.protein || 0,
+          fiber: recipe.estimatedNutrition?.fiber || 0,
+          calories: recipe.estimatedNutrition?.calories || 0,
+          carbs: recipe.estimatedNutrition?.carbs || 0,
+          fat: recipe.estimatedNutrition?.fat || 0,
+        },
+        glp1Notes: recipe.glp1Benefits || 'Optimized for GLP-1 medication users with satisfying appeal',
+        cookingTime: recipe.cookingTime || 0,
+        servings: recipe.servings || 1,
+        mealType: preferences.mealType,
+        difficulty: recipe.type === 'quick-assembly' ? 'easy' : (recipe.difficulty || 'moderate'),
+        tags: [
+          ...(recipe.tags || ['GLP-1 Friendly', 'High Protein', 'High Fiber']),
+          ...(recipe.satisfactionFactors || []),
+          recipe.appealingClassification || 'Chef-Inspired'
+        ],
+        // Enhanced fields for chef-inspired appeal
+        chefTips: recipe.chefTips || [],
+        satisfactionFactors: recipe.satisfactionFactors || [],
+        appealingClassification: recipe.appealingClassification || 'Satisfying Creation',
+        assemblyTips: recipe.assemblyTips || [],
+        mealPrepFriendly: recipe.mealPrepFriendly || false
+      }));
+
+      console.log(`✅ Generated ${recipes.length} chef-inspired recipes from Grok`);
+      return recipes;
+
     } catch (error) {
-      console.error('Error getting symptom insight:', error);
-      throw new Error('Failed to get symptom insight. Please try again.');
-    }
-  }
-
-  /**
-   * Get AI-powered meal suggestions optimized for GLP-1 users using Firebase Functions
-   */
-  async getMealSuggestionFromAI(request: MealSuggestionRequest): Promise<MealSuggestionResponse> {
+      console.error('❌ Grok API error:', error);
+      throw new Error(`Failed to generate recipes: ${error instanceof Error ? error.message : 'Unknown error'}`);
+    }
+  }
+
+  /**
+   * Enhance existing recipe with "Add Flavorful Twists"
+   */
+  async enhanceWithFlavorfulTwists(recipe: Recipe, preferences: EnhancedMealPreferences): Promise<Recipe> {
+    const allergiesText = preferences.allergies?.length 
+      ? `STRICTLY AVOID: ${preferences.allergies.join(', ')}. Double-check all ingredients.`
+      : '';
+
+    const prompt = `
+As a creative chef, add flavorful twists to this meal while keeping it GLP-1-friendly and practical:
+
+ORIGINAL MEAL: ${recipe.title}
+INGREDIENTS: ${recipe.ingredients.join(', ')}
+INSTRUCTIONS: ${recipe.instructions.join(' ')}
+
+${allergiesText}
+
+TASK: Create an appealing variation that:
+- Keeps the same nutrition profile (≥20g protein, ≥4g fiber)
+- Adds exciting flavors, textures, or presentations
+- Stays simple and doable
+- Feels like an upgrade, not a complete change
+
+Examples of "flavorful twists":
+- Add herb-infused elements
+- Include crunchy toppings
+- Suggest flavor combinations
+- Offer creative plating ideas
+- Add aromatic spices or citrus
+
+Give me 1 exciting variation with a new appealing name and enhanced instructions.
+
+Return as JSON with this structure:
+{
+  "enhancedRecipe": {
+    "title": "New appealing name",
+    "ingredients": ["ingredient list"],
+    "instructions": ["step by step"],
+    "chefTips": ["enhancement tips"],
+    "satisfactionFactors": ["what makes it more appealing"],
+    "glp1Benefits": "why it's great for GLP-1 users"
+  }
+}
+`;
+
     try {
-      // Temporarily use test endpoint due to Firebase auth issues
-      const response = await fetch('/api/test-grok', {
-        method: 'POST',
-        headers: { 'Content-Type': 'application/json' },
-        body: JSON.stringify(request)
+      const response = await grok.chat.completions.create({
+        model: 'grok-2-1212',
+        messages: [
+          { 
+            role: 'system', 
+            content: 'You are a creative chef who excels at making simple meals more exciting with practical flavor enhancements.'
+          },
+          { 
+            role: 'user', 
+            content: prompt 
+          }
+        ],
+        response_format: { type: 'json_object' },
+        temperature: 0.8,
+        max_tokens: 1500,
       });
-      
-      if (!response.ok) {
-        throw new Error(`API error: ${response.status}`);
-      }
-      
-      const data = await response.json();
-      return data;
-      
-      // Original Firebase Functions code - restore after auth is fixed
-      // const result = await this.getMealSuggestionFn(request);
-      // return result.data;
+
+      const content = response.choices[0].message.content;
+      if (!content) {
+        throw new Error('Empty enhancement response from Grok');
+      }
+
+      const generated = JSON.parse(content);
+      const enhanced = generated.enhancedRecipe;
+
+      // Return enhanced recipe
+      return {
+        ...recipe,
+        id: `enhanced_${recipe.id}_${Date.now()}`,
+        title: enhanced.title || `Enhanced ${recipe.title}`,
+        ingredients: enhanced.ingredients || recipe.ingredients,
+        instructions: enhanced.instructions || recipe.instructions,
+        glp1Notes: enhanced.glp1Benefits || recipe.glp1Notes,
+        tags: [...recipe.tags, 'Enhanced', 'Flavorful Twist'],
+        chefTips: enhanced.chefTips || [],
+        satisfactionFactors: enhanced.satisfactionFactors || []
+      };
+
     } catch (error) {
-      console.error('Error getting meal suggestion:', error);
-      throw new Error('Failed to get meal suggestions. Please try again.');
-    }
-  }
-
-  /**
-   * Get personalized symptom insights with user profile context
-   */
-<<<<<<< HEAD
-  async getPersonalizedSymptomInsight(
-    symptoms: string[],
-    medication: string,
-    userProfile?: {
-      age?: number;
-      experience?: 'new' | 'experienced' | 'struggling';
-      primaryConcerns?: string[];
-=======
+      console.error('❌ Error enhancing recipe:', error);
+      
+      // Return original with simple enhancement
+      return {
+        ...recipe,
+        title: `Enhanced ${recipe.title}`,
+        tags: [...recipe.tags, 'Enhanced'],
+        chefTips: ['Try adding fresh herbs for extra flavor!']
+      };
+    }
+  }
+
+  /**
+   * Adjust a recipe to fix GLP-1 compliance issues
+   */
+  async adjustRecipe(recipe: Recipe, issues: string[]): Promise<Recipe> {
+    const prompt = `
+      Adjust this GLP-1 recipe to fix the following issues: ${issues.join(', ')}
+      
+      Original Recipe:
+      ${JSON.stringify(recipe, null, 2)}
+      
+      Requirements:
+      - Must have ≥20g protein for satiety
+      - Must have ≥4g fiber for blood sugar control
+      - Calories should be 400-600 for portion control
+      - Use low glycemic index ingredients
+      - Focus on satiety and slow eating
+      
+      Return the adjusted recipe as JSON with the same structure.
+    `;
+
+    try {
+      const response = await grok.chat.completions.create({
+        model: 'grok-2-1212',
+        messages: [{ role: 'user', content: prompt }],
+        response_format: { type: 'json_object' },
+        temperature: 0.3, // Lower temperature for consistency
+      });
+
+      const content = response.choices[0].message.content;
+      if (!content) {
+        throw new Error('Empty response from Grok');
+      }
+
+      const adjusted = JSON.parse(content);
+      
+      return {
+        ...recipe,
+        ...adjusted,
+        id: recipe.id, // Preserve original ID
+      };
+
+    } catch (error) {
+      console.error('❌ Grok adjustment error:', error);
+      throw new Error(`Failed to adjust recipe: ${error instanceof Error ? error.message : 'Unknown error'}`);
+    }
+  }
+
+  /**
+   * Build chef-inspired prompt for appealing GLP-1 recipes
+   */
   private buildChefInspiredPrompt(preferences: EnhancedMealPreferences): string {
     const restrictions = preferences.dietaryRestrictions?.length > 0
       ? preferences.dietaryRestrictions.join(', ')
@@ -333,78 +503,263 @@
         "fat": 22
       },
       "tags": ["GLP-1 Friendly", "High Protein", "Quick", "Satisfying"]
->>>>>>> dd0394c9
-    }
-  ): Promise<SymptomInsightResponse> {
-    return this.getSymptomInsight({
-      symptoms,
-      medication,
-      userContext: userProfile
+    }
+  ]
+}
+
+Make every meal sound delicious and feel like a special treat while meeting all GLP-1 requirements!
+`;
+  }
+
+  /**
+   * Build the GLP-1 specific prompt for recipe generation
+   */
+  private buildGLP1Prompt(preferences: MealPreferences): string {
+    const restrictions = preferences.dietaryRestrictions.length > 0 
+      ? preferences.dietaryRestrictions.join(', ') 
+      : 'none';
+
+    return `
+      Generate ${preferences.numOptions} unique, delicious ${preferences.mealType} recipes specifically optimized for people taking GLP-1 medications (Ozempic, Wegovy, Mounjaro, etc.).
+
+      CRITICAL GLP-1 REQUIREMENTS (ALL RECIPES MUST MEET THESE):
+      - Minimum 20g protein per serving (for enhanced satiety and muscle preservation)
+      - Minimum 4g fiber per serving (for blood sugar control and digestive health)
+      - Calories: ${preferences.calorieRange?.min || 400}-${preferences.calorieRange?.max || 600} per serving (accounts for reduced appetite)
+      - Maximum ${preferences.maxCookingTime} minutes cooking time
+      - Use LOW glycemic index ingredients (avoid sugar, white bread, white rice, potatoes)
+      - Focus on HIGH SATIETY ingredients: lean proteins, healthy fats, high-volume vegetables
+      - Portion sizes should account for reduced appetite on GLP-1 medications
+
+      DIETARY RESTRICTIONS: ${restrictions}
+
+      GLP-1 OPTIMIZATION PRINCIPLES:
+      1. Protein First: Start meals with protein to maximize satiety signals
+      2. Volume & Fiber: Include high-volume, low-calorie vegetables for fullness
+      3. Healthy Fats: Include moderate amounts for hormone production and satiety
+      4. Slow Eating: Cooking methods and textures that encourage mindful eating
+      5. Blood Sugar Stability: Ingredients that won't cause glucose spikes
+      6. Meal Timing: Consider how the recipe fits into GLP-1 injection schedules
+
+      PREFERRED INGREDIENTS:
+      - Proteins: Chicken breast, fish, eggs, Greek yogurt, tofu, legumes
+      - Vegetables: Leafy greens, broccoli, cauliflower, zucchini, peppers
+      - Healthy Fats: Avocado, olive oil, nuts, seeds
+      - Whole Grains: Quinoa, steel-cut oats, brown rice (small portions)
+      - Flavor Enhancers: Herbs, spices, citrus, vinegar
+
+      AVOID:
+      - Added sugars, honey, maple syrup
+      - White bread, pasta, rice
+      - Processed foods with high sodium
+      - High-fat dairy (unless specified)
+      - Alcohol
+
+      OUTPUT FORMAT (JSON):
+      {
+        "recipes": [
+          {
+            "title": "Recipe Name",
+            "servings": 1,
+            "cookingTime": 25,
+            "difficulty": "easy|moderate|advanced",
+            "ingredients": [
+              {
+                "name": "ingredient name",
+                "amount": 150,
+                "unit": "g"
+              }
+            ],
+            "instructions": [
+              "Step 1: Detailed instruction",
+              "Step 2: Next step"
+            ],
+            "estimatedNutrition": {
+              "protein": 28,
+              "fiber": 6,
+              "calories": 450,
+              "carbs": 15,
+              "fat": 18
+            },
+            "glp1Notes": "Specific notes about GLP-1 benefits, eating tips, timing recommendations",
+            "tags": ["GLP-1 Friendly", "High Protein", "Low GI"]
+          }
+        ]
+      }
+
+      Make each recipe unique, flavorful, and practical for busy people managing diabetes/weight with GLP-1 medications.
+    `;
+  }
+
+  /**
+   * Parse ingredients from various formats into Ingredient objects
+   */
+  private parseIngredients(ingredients: (string | { name: string; amount: number; unit: string })[]): Array<{ name: string; amount: number; unit: string }> {
+    return ingredients.map((ingredient, index) => {
+      // If already an object with name, amount, unit - return as is
+      if (typeof ingredient === 'object' && ingredient.name && ingredient.amount && ingredient.unit) {
+        return ingredient;
+      }
+
+      // If it's a string, try to parse it
+      if (typeof ingredient === 'string') {
+        const parsed = this.parseIngredientString(ingredient);
+        return parsed;
+      }
+
+      // Fallback for any other format
+      return {
+        name: `Ingredient ${index + 1}`,
+        amount: 1,
+        unit: 'serving'
+      };
     });
   }
 
   /**
-   * Get meal suggestions with current symptoms and preferences using Firebase Functions
-   */
-  async getPersonalizedMealSuggestionFromAI(
-    medication: string,
-    options: {
-      symptoms?: string[];
-      dietaryRestrictions?: string[];
-      preferences?: string[];
-      experience?: 'new' | 'experienced' | 'struggling';
-      primaryConcerns?: string[];
-    } = {}
-  ): Promise<MealSuggestionResponse> {
-    return this.getMealSuggestionFromAI({
-      medication,
-      symptoms: options.symptoms,
-      dietaryRestrictions: options.dietaryRestrictions,
-      preferences: options.preferences,
-      userContext: {
-        experience: options.experience,
-        primaryConcerns: options.primaryConcerns
-      }
-    });
-  }
-
-  // ===== DEPRECATED METHODS =====
-  // These methods have been moved to Firebase Functions for security and performance
-  // The direct OpenAI/Grok API calls are now handled server-side
-
-  /**
-   * @deprecated This method has been moved to Firebase Functions
-   */
-  async generateGLP1Recipes(): Promise<any[]> {
-    throw new Error('generateGLP1Recipes has been moved to Firebase Functions. Use getMealSuggestionFromAI instead.');
-  }
-
-  /**
-   * @deprecated This method has been moved to Firebase Functions
-   */
-  async enhanceWithFlavorfulTwists(): Promise<any> {
-    throw new Error('enhanceWithFlavorfulTwists has been moved to Firebase Functions.');
-  }
-
-  /**
-   * @deprecated This method has been moved to Firebase Functions
-   */
-  async adjustRecipe(): Promise<any> {
-    throw new Error('adjustRecipe has been moved to Firebase Functions.');
-  }
-
-  /**
-   * @deprecated This method has been moved to Firebase Functions
-   */
-  async generateSymptomTip(): Promise<string> {
-    throw new Error('generateSymptomTip has been moved to Firebase Functions. Use getSymptomInsight instead.');
-  }
-
-  /**
-   * @deprecated This method has been moved to Firebase Functions
-   */
-  async modifyRecipe(): Promise<any> {
-    throw new Error('modifyRecipe has been moved to Firebase Functions.');
+   * Parse ingredient strings like "1 cup chicken breast" into structured objects
+   */
+  private parseIngredientString(ingredientStr: string): { name: string; amount: number; unit: string } {
+    // Common patterns for ingredient parsing
+    const patterns = [
+      // "1 cup chicken breast", "2 tablespoons olive oil"
+      /^(\d+(?:\.\d+)?)\s+(\w+(?:\s+\w+)?)\s+(.+)$/,
+      // "1/2 cup flour", "3/4 teaspoon salt" 
+      /^(\d+\/\d+)\s+(\w+(?:\s+\w+)?)\s+(.+)$/,
+      // "2-3 medium apples"
+      /^(\d+(?:-\d+)?)\s+(\w+(?:\s+\w+)?)\s+(.+)$/,
+      // Just the ingredient name without measurements
+      /^(.+)$/
+    ];
+
+    for (const pattern of patterns) {
+      const match = ingredientStr.trim().match(pattern);
+      if (match) {
+        if (match.length === 4) {
+          // Has amount, unit, and name
+          let amount: number;
+          const amountStr = match[1];
+          
+          // Handle fractions
+          if (amountStr.includes('/')) {
+            const [num, den] = amountStr.split('/').map(Number);
+            amount = num / den;
+          } else if (amountStr.includes('-')) {
+            // Handle ranges like "2-3", use the average
+            const [min, max] = amountStr.split('-').map(Number);
+            amount = (min + max) / 2;
+          } else {
+            amount = parseFloat(amountStr);
+          }
+
+          return {
+            name: match[3].trim(),
+            amount: amount,
+            unit: match[2].trim()
+          };
+        } else {
+          // Just ingredient name, no measurements
+          return {
+            name: match[1].trim(),
+            amount: 1,
+            unit: 'serving'
+          };
+        }
+      }
+    }
+
+    // Fallback if no pattern matches
+    return {
+      name: ingredientStr,
+      amount: 1,
+      unit: 'serving'
+    };
+  }
+
+  /**
+   * Generate RD-backed symptom tip for GLP-1 users
+   */
+  async generateSymptomTip({ symptom, severity }: { symptom: string; severity: number }): Promise<string> {
+    const prompt = `As a registered dietitian specializing in GLP-1 medication support, provide a gentle, practical tip for a user experiencing ${symptom} at severity ${severity}/10.
+
+Focus on:
+- Intuitive eating approaches (not restrictive)
+- Nourishment and comfort
+- Practical solutions that work with GLP-1 medications
+- Emphasis on fiber and protein when appropriate
+- Hydration and meal timing
+
+Keep the tip concise (2-3 sentences max) and compassionate. Avoid medical advice - focus on nutritional comfort strategies.
+
+Examples:
+- For mild nausea: "Try sipping ginger tea between meals and eating smaller, more frequent portions. Focus on bland, high-protein foods like Greek yogurt or scrambled eggs."
+- For constipation: "Aim for warm liquids in the morning and gradually increase fiber-rich foods like berries and cooked vegetables. Stay hydrated with at least 8 glasses of water daily."`;
+
+    try {
+      const response = await grok.chat.completions.create({
+        model: 'grok-2-1212',
+        messages: [
+          { 
+            role: 'system', 
+            content: 'You are a compassionate registered dietitian helping GLP-1 medication users manage symptoms through gentle nutrition strategies.'
+          },
+          { 
+            role: 'user', 
+            content: prompt 
+          }
+        ],
+        temperature: 0.7,
+        max_tokens: 150,
+      });
+
+      const content = response.choices[0].message.content;
+      return content || 'Stay hydrated and eat small, frequent meals. Consider keeping a food diary to identify triggers.';
+
+    } catch (error) {
+      console.error('Error generating symptom tip:', error);
+      return 'Focus on gentle, nourishing foods and stay well-hydrated. Contact your healthcare provider if symptoms persist.';
+    }
+  }
+
+  /**
+   * Generate a single recipe modification (for user requests)
+   */
+  async modifyRecipe(recipe: Recipe, modification: string): Promise<Recipe> {
+    const prompt = `
+      Modify this GLP-1 recipe based on user request: "${modification}"
+      
+      Original Recipe:
+      ${JSON.stringify(recipe, null, 2)}
+      
+      Maintain GLP-1 requirements (≥20g protein, ≥4g fiber, 400-600 calories).
+      Return the modified recipe as JSON.
+    `;
+
+    try {
+      const response = await grok.chat.completions.create({
+        model: 'grok-2-1212',
+        messages: [{ role: 'user', content: prompt }],
+        response_format: { type: 'json_object' },
+        temperature: 0.5,
+      });
+
+      const content = response.choices[0].message.content;
+      if (!content) {
+        throw new Error('Empty response from Grok');
+      }
+
+      const modified = JSON.parse(content);
+      
+      return {
+        ...recipe,
+        ...modified,
+        id: `${recipe.id}_modified_${Date.now()}`,
+      };
+
+    } catch (error) {
+      console.error('❌ Grok modification error:', error);
+      throw new Error(`Failed to modify recipe: ${error instanceof Error ? error.message : 'Unknown error'}`);
+    }
   }
 }
 
